--- conflicted
+++ resolved
@@ -217,7 +217,6 @@
   executedBy: Runtime @hasInverse(field: toolResponses)
 }
 
-<<<<<<< HEAD
 enum AIProvider {
   OPENAI
   ANTHROPIC
@@ -231,7 +230,8 @@
   createdAt: DateTime!
   updatedAt: DateTime!
   workspace: Workspace! @hasInverse(field: aiConfig)
-=======
+}
+
 type IdentityKey @withSubscription {
   id: ID!
   # Workspace Key       WSK_____
@@ -244,5 +244,4 @@
   revokedAt: DateTime @search
   description: String
   permissions: String
->>>>>>> c0251065
 }