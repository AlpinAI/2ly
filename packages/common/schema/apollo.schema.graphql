scalar Date

enum ActiveStatus {
  ACTIVE
  INACTIVE
}

enum MCPTransportType {
  STREAM
  SSE
  STDIO
}

enum MCPServerRunOn {
  GLOBAL
  AGENT
  EDGE
}

enum RuntimeType {
  EDGE
  MCP
}

type Infra {
  nats: String
  remoteMCP: String
}

type System {
  id: ID!
  initialized: Boolean!
  createdAt: Date!
  updatedAt: Date!
  defaultWorkspace: Workspace
}

type Workspace {
  id: ID!
  name: String!
  createdAt: Date!
  mcpServers: [MCPServer!]
  mcpTools: [MCPTool!]
  runtimes: [Runtime!]
  toolSets: [ToolSet!]
  registryServers: [MCPRegistryServer!]
  globalRuntime: Runtime
  onboardingSteps: [OnboardingStep!]
  aiConfig: AIConfig
}

type MCPServer {
  id: ID!
  name: String!
  description: String!
  repositoryUrl: String!
  transport: MCPTransportType!
  config: String!
  tools: [MCPTool!]
  runOn: MCPServerRunOn
  runtime: Runtime
  registryServer: MCPRegistryServer!
  workspace: Workspace!
}

type MCPTool {
  id: ID!
  name: String!
  description: String!
  inputSchema: String!
  annotations: String!
  status: ActiveStatus!
  createdAt: Date!
  lastSeenAt: Date!
  mcpServer: MCPServer!
  toolSets: [ToolSet!]
  workspace: Workspace!
}

type ToolSet {
  id: ID!
  name: String!
  description: String
  createdAt: Date!
  updatedAt: Date
  mcpTools: [MCPTool!]
  workspace: Workspace!
  toolCalls: [ToolCall!]
}

type IdentityKey {
  id: ID!
  key: String!
  description: String
  createdAt: Date!
  expiresAt: Date
  revokedAt: Date
  relatedId: String!
}

type Runtime {
  id: ID!
  name: String!
  description: String
  status: ActiveStatus!
  type: RuntimeType!
  createdAt: Date!
  lastSeenAt: Date
  roots: String
  mcpServers: [MCPServer!]
  workspace: Workspace!
  hostIP: String
  hostname: String
  mcpClientName: String
  toolResponses: [ToolCall!]
}

enum OnboardingStepType {
  ONBOARDING
  ANNOUNCEMENT
  LEARNING
}

enum OnboardingStepStatus {
  PENDING
  COMPLETED
  DISMISSED
}

enum ToolCallStatus {
  PENDING
  COMPLETED
  FAILED
}

type OnboardingStep {
  id: ID!
  stepId: String!
  type: OnboardingStepType!
  status: OnboardingStepStatus!
  priority: Int
  metadata: String
  createdAt: Date!
  updatedAt: Date
}

type ToolCall {
  id: ID!
  toolInput: String!
  calledAt: Date!
  completedAt: Date
  status: ToolCallStatus!
  toolOutput: String
  error: String
  isTest: Boolean!
  mcpTool: MCPTool!
  calledBy: ToolSet
  executedBy: Runtime
}

type User {
  id: ID!
  email: String!
  createdAt: Date!
  updatedAt: Date!
  lastLoginAt: Date
  adminOfWorkspaces: [Workspace!]
  membersOfWorkspaces: [Workspace!]
}

type AuthPayload {
  user: User!
  accessToken: String!
  refreshToken: String!
  expiresIn: Int!
}

type RefreshTokenPayload {
  accessToken: String!
  expiresIn: Int!
}

input LoginInput {
  email: String!
  password: String!
  deviceInfo: String
}

input RefreshTokenInput {
  refreshToken: String!
}

input LogoutInput {
  refreshToken: String!
}

type MCPRegistryServer {
  id: ID!
  name: String!
  description: String!
  title: String!
  repositoryUrl: String!
  version: String!
  packages: String
  remotes: String
  _meta: String
  createdAt: Date!
  lastSeenAt: Date!
  workspace: Workspace!
  configurations: [MCPServer!]
}

# Monitoring types for scalable tool call queries
input ToolCallFilters {
  status: [ToolCallStatus!]
  mcpToolIds: [ID!]
  mcpServerIds: [ID!]
  runtimeIds: [ID!]
  dateFrom: Date
  dateTo: Date
  search: String
}

enum OrderDirection {
  ASC
  DESC
}

type ToolCallsResult {
  toolCalls: [ToolCall!]!
  totalCount: Int!
  hasMore: Boolean!
  stats: ToolCallStats!
}

type ToolCallStats {
  total: Int!
  pending: Int!
  completed: Int!
  failed: Int!
  avgDuration: Float
}

enum AIProvider {
  OPENAI
  ANTHROPIC
}

type AIConfig {
  id: ID!
  provider: AIProvider!
  model: String!
  encryptedApiKey: String!
  createdAt: Date!
  updatedAt: Date!
}

type AIToolSuggestion {
  toolId: ID!
  toolName: String!
  reason: String!
  confidence: Float!
}

type SuggestToolsResult {
  suggestions: [AIToolSuggestion!]!
  externalSuggestions: [String!]!
}

type EnvVar {
  key: String!
  value: String!
}

type Header {
  key: String!
  value: String!
}

type RepositoryAnalysis {
  name: String!
  description: String!
  version: String!
  transportType: String!
  command: String
  args: [String!]
  envVars: [EnvVar!]
  url: String
  headers: [Header!]
}

type ToolSetMetadataSuggestion {
  name: String!
  description: String!
  suggestions: [AIToolSuggestion!]!
  externalSuggestions: [String!]!
}

type Query {
  workspaces: [Workspace!]!
  workspace(workspaceId: ID!): Workspace
  mcpServers(workspaceId: ID!): [MCPServer!]
  mcpTools(workspaceId: ID!): [MCPTool!]
  toolSets(workspaceId: ID!): [ToolSet!]
  system: System
  infra: Infra!
  workspaceMCPTools(workspaceId: ID!): Workspace
  isMCPAutoConfigEnabled: Boolean!
  getRegistryServers(workspaceId: ID!): [MCPRegistryServer!]!
  # Monitoring query with filtering and pagination
  toolCalls(
    workspaceId: ID!
    limit: Int
    offset: Int
    filters: ToolCallFilters
    orderDirection: OrderDirection
  ): ToolCallsResult!
  # Key management queries
  workspaceKeys(workspaceId: ID!): [IdentityKey!]!
  toolsetKey(toolsetId: ID!): IdentityKey
  keyValue(keyId: ID!): String!
  # Authentication queries
  me: User
  # AI queries
  getAIConfig(workspaceId: ID!): AIConfig
  suggestToolsForToolSet(workspaceId: ID!, description: String!): SuggestToolsResult!
  suggestToolSetMetadata(workspaceId: ID!, userGoal: String!): ToolSetMetadataSuggestion!
  analyzeRepository(workspaceId: ID!, repositoryUrl: String!): RepositoryAnalysis!
}

type CallToolResult {
  success: Boolean!
  result: String!
}

type Mutation {
  createMCPServer(
    name: String!
    description: String!
    repositoryUrl: String!
    transport: MCPTransportType!
    config: String!
    runOn: MCPServerRunOn
    workspaceId: ID!
    registryServerId: ID!
  ): MCPServer!
  updateMCPServer(
    id: ID!
    name: String!
    description: String!
    repositoryUrl: String!
    transport: MCPTransportType!
    config: String!
    runOn: MCPServerRunOn
  ): MCPServer!
  linkMCPServerToRuntime(mcpServerId: ID!, runtimeId: ID!): MCPServer!
  unlinkMCPServerFromRuntime(mcpServerId: ID!): MCPServer!
  createRuntime(name: String!, description: String!, type: RuntimeType!, workspaceId: ID!): Runtime!
  updateRuntime(id: ID!, name: String!, description: String!): Runtime!
  deleteRuntime(id: ID!): Runtime!
  deleteMCPTool(id: ID!): MCPTool!
  deleteMCPServer(id: ID!): MCPServer!
  # ToolSet mutations
  createToolSet(name: String!, description: String!, workspaceId: ID!): ToolSet!
  updateToolSet(id: ID!, name: String!, description: String!): ToolSet!
  deleteToolSet(id: ID!): ToolSet!
  addMCPToolToToolSet(mcpToolId: ID!, toolSetId: ID!): ToolSet!
  removeMCPToolFromToolSet(mcpToolId: ID!, toolSetId: ID!): ToolSet!
  initSystem(adminPassword: String!, email: String!): System!
  updateWorkspace(id: ID!, name: String!): Workspace!
  setGlobalRuntime(id: ID!, runtimeId: ID!): Workspace!
  unsetGlobalRuntime(id: ID!): Workspace!
  updateMCPServerRunOn(mcpServerId: ID!, runOn: MCPServerRunOn!, runtimeId: ID): MCPServer!

  # Registry server mutations
  addServerToRegistry(
    workspaceId: ID!
    name: String!
    description: String!
    title: String!
    repositoryUrl: String!
    version: String!
    packages: String
    remotes: String
  ): MCPRegistryServer!
  updateServerInRegistry(
    serverId: ID!
    name: String
    description: String
    title: String
    repositoryUrl: String
    version: String
    packages: String
    remotes: String
  ): MCPRegistryServer!
  removeServerFromRegistry(serverId: ID!): MCPRegistryServer!

  # Playground mutations
  callMCPTool(toolId: ID!, input: String!): CallToolResult!

  # Onboarding mutations
  completeOnboardingStep(workspaceId: ID!, stepId: String!): Boolean!
  dismissOnboardingStep(workspaceId: ID!, stepId: String!): Boolean!

<<<<<<< HEAD
  # AI mutations
  setAIConfig(workspaceId: ID!, provider: AIProvider!, model: String!, apiKey: String!): AIConfig!
  deleteAIConfig(workspaceId: ID!): Boolean!
=======
  # Key management mutations
  createWorkspaceKey(workspaceId: ID!, description: String!): IdentityKey!
  revokeKey(keyId: ID!): IdentityKey!
>>>>>>> c0251065

  # Authentication mutations
  registerUser(input: RegisterUserInput!): RegisterUserPayload!
  loginUser(input: LoginUserInput!): AuthPayload!
  login(input: LoginInput!): AuthPayload!
  refreshToken(input: RefreshTokenInput!): RefreshTokenPayload!
  logout(input: LogoutInput!): Boolean!
  logoutUser(input: LogoutUserInput!): LogoutPayload!
}

# Authentication types
type User {
  id: ID!
  email: String!
  createdAt: Date!
  lastLoginAt: Date
}

type AuthTokens {
  accessToken: String!
  refreshToken: String!
}

type AuthPayload {
  success: Boolean!
  user: User
  tokens: AuthTokens
  errors: [String!]
}

type RegisterUserPayload {
  success: Boolean!
  user: User
  tokens: AuthTokens
  errors: [String!]
}

type RefreshTokenPayload {
  success: Boolean!
  accessToken: String
  errors: [String!]
}

type LogoutPayload {
  success: Boolean!
  errors: [String!]
}

input RegisterUserInput {
  email: String!
  password: String!
  deviceInfo: String
}

input LoginUserInput {
  email: String!
  password: String!
  deviceInfo: String
}

input LoginInput {
  email: String!
  password: String!
  deviceInfo: String
}

input RefreshTokenInput {
  refreshToken: String!
}

input LogoutUserInput {
  refreshToken: String!
}

input LogoutInput {
  refreshToken: String!
}

type Subscription {
  workspaces: [Workspace!]
  workspace(workspaceId: ID!): Workspace
  runtimes(workspaceId: ID!): [Runtime!]
  mcpServers(workspaceId: ID!): [MCPServer!]
  mcpTools(workspaceId: ID!): [MCPTool!]
  toolSets(workspaceId: ID!): [ToolSet!]
  toolCalls(workspaceId: ID!): [ToolCall!]
}<|MERGE_RESOLUTION|>--- conflicted
+++ resolved
@@ -402,15 +402,13 @@
   completeOnboardingStep(workspaceId: ID!, stepId: String!): Boolean!
   dismissOnboardingStep(workspaceId: ID!, stepId: String!): Boolean!
 
-<<<<<<< HEAD
   # AI mutations
   setAIConfig(workspaceId: ID!, provider: AIProvider!, model: String!, apiKey: String!): AIConfig!
   deleteAIConfig(workspaceId: ID!): Boolean!
-=======
+
   # Key management mutations
   createWorkspaceKey(workspaceId: ID!, description: String!): IdentityKey!
   revokeKey(keyId: ID!): IdentityKey!
->>>>>>> c0251065
 
   # Authentication mutations
   registerUser(input: RegisterUserInput!): RegisterUserPayload!
@@ -422,23 +420,9 @@
 }
 
 # Authentication types
-type User {
-  id: ID!
-  email: String!
-  createdAt: Date!
-  lastLoginAt: Date
-}
-
 type AuthTokens {
   accessToken: String!
   refreshToken: String!
-}
-
-type AuthPayload {
-  success: Boolean!
-  user: User
-  tokens: AuthTokens
-  errors: [String!]
 }
 
 type RegisterUserPayload {
@@ -471,21 +455,7 @@
   deviceInfo: String
 }
 
-input LoginInput {
-  email: String!
-  password: String!
-  deviceInfo: String
-}
-
-input RefreshTokenInput {
-  refreshToken: String!
-}
-
 input LogoutUserInput {
-  refreshToken: String!
-}
-
-input LogoutInput {
   refreshToken: String!
 }
 
