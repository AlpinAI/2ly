import { describe, it, expect, vi, beforeEach } from 'vitest';
import { render, screen, fireEvent } from '@testing-library/react';
import { OnboardingCard } from './onboarding-card';
import * as uiStore from '@/stores/uiStore';
import * as runtimeStore from '@/stores/runtimeStore';
import { ActiveStatus, OnboardingStepStatus, type OnboardingStep, type Runtime, OnboardingStepType, type McpServer, McpTransportType, McpServerRunOn } from '@/graphql/generated/graphql';
import { useMCPServers } from '@/hooks/useMCPServers';
import { useToolSets } from '@/hooks/useToolSets';

// Mock stores and hooks
vi.mock('@/stores/uiStore');
vi.mock('@/stores/runtimeStore');
vi.mock('@/hooks/useMCPServers');
vi.mock('@/hooks/useToolSets');
vi.mock('react-router-dom', () => ({
  ...vi.importActual('react-router-dom'),
  useParams: () => ({ workspaceId: 'workspace-1' }),
}));

describe('OnboardingCard', () => {
  // Helper to create minimal MCP server mock for tool relations
  const createMockMcpServerRef = (id: string, name: string) => ({
    __typename: 'MCPServer' as const,
    id,
    name,
    description: '',
    repositoryUrl: '',
    transport: McpTransportType.Stdio,
    runOn: null,
    config: '{}',
    tools: null,
    runtime: null,
    registryServer: null as never,
    workspace: null as never,
  });

  const mockRuntime: Runtime = {
    __typename: 'Runtime',
    id: 'runtime-1',
    name: 'Test Agent',
    description: 'Test agent description',
    status: ActiveStatus.Active,
    capabilities: ['agent'],
    mcpToolCapabilities: [
      {
        __typename: 'MCPTool',
        id: 'tool-1',
        name: 'test_tool',
        description: '',
        inputSchema: '',
        annotations: '{}',
        createdAt: new Date(),
        lastSeenAt: new Date(),
        runtimes: null,
        toolSets: null,
        status: ActiveStatus.Active,
        mcpServer: createMockMcpServerRef('server-1', 'test-server'),
        workspace: null as never,
        toolSets: [],
      },
    ],
    createdAt: new Date(),
    hostIP: null,
    hostname: null,
    mcpClientName: null,
    lastSeenAt: null,
    mcpServers: null,
    roots: null,
    workspace: {
      __typename: 'Workspace',
      id: 'workspace-1',
      name: 'Test Workspace',
      createdAt: new Date(),
      globalRuntime: null,
      registryServers: [],
      mcpServers: [],
      mcpTools: [],
      onboardingSteps: [],
      runtimes: [],
      toolSets: [],
<<<<<<< HEAD
    },
  };

  const mockToolSet = {
    __typename: 'ToolSet' as const,
    id: 'toolset-1',
    name: 'Test Agent',
    description: 'Test toolset description',
    createdAt: new Date(),
    updatedAt: null,
    mcpTools: [
      {
        __typename: 'MCPTool' as const,
        id: 'tool-1',
        name: 'test_tool',
        description: '',
        inputSchema: '',
        annotations: '{}',
        createdAt: new Date(),
        lastSeenAt: new Date(),
        runtimes: null,
        status: ActiveStatus.Active,
        mcpServer: createMockMcpServerRef('server-1', 'test-server'),
        workspace: null as never,
        toolSets: [],
      },
    ],
    workspace: {
      __typename: 'Workspace',
      id: 'workspace-1',
      name: 'Test Workspace',
      createdAt: new Date(),
      globalRuntime: null,
      registryServers: [],
      mcpServers: [],
      mcpTools: [],
      onboardingSteps: [],
      runtimes: [],
      toolSets: [],
=======
>>>>>>> 8b769c8e
    },
  };

  const mockStep: OnboardingStep = {
    __typename: 'OnboardingStep',
    id: 'step-1',
    stepId: 'connect-tool-set-to-agent',
    status: OnboardingStepStatus.Pending,
    type: OnboardingStepType.Onboarding,
    priority: 3,
    createdAt: new Date(),
    updatedAt: null,
  };

  const mockSetAddSourceWorkflowOpen = vi.fn();
  const mockOpenCreateToolSetDialog = vi.fn();
  const mockSetManageToolsDialogOpen = vi.fn();
  const mockSetSelectedToolSetForManagement = vi.fn();
  const mockSetConnectAgentDialogOpen = vi.fn();
  const mockSetSelectedAgentId = vi.fn();

  beforeEach(() => {
    vi.clearAllMocks();

    // Default store mocks
    vi.mocked(uiStore.useUIStore).mockImplementation(
      // eslint-disable-next-line @typescript-eslint/no-explicit-any
      (selector?: any) => {
        const state = {
          setAddSourceWorkflowOpen: mockSetAddSourceWorkflowOpen,
        };
        return typeof selector === 'function' ? selector(state) : state;
      }
    );

    vi.mocked(uiStore.useCreateToolSetDialog).mockReturnValue({
      open: false,
      callback: null,
      openDialog: mockOpenCreateToolSetDialog,
      close: vi.fn(),
    });

    vi.mocked(uiStore.useManageToolsDialog).mockReturnValue({
      open: false,
      setOpen: mockSetManageToolsDialogOpen,
      selectedToolSetId: null,
      setSelectedToolSetId: mockSetSelectedToolSetForManagement,
    });

    vi.mocked(uiStore.useConnectAgentDialog).mockReturnValue({
      open: false,
      setOpen: mockSetConnectAgentDialogOpen,
      selectedAgentId: null,
      setSelectedAgentId: mockSetSelectedAgentId,
    });

    vi.mocked(runtimeStore.useRuntimeData).mockReturnValue({
      runtimes: [mockRuntime],
      loading: false,
      error: null,
      stats: { total: 1, active: 1, inactive: 0 },
    });

    vi.mocked(useMCPServers).mockReturnValue({
      servers: [],
      stats: { total: 0, withTools: 0, withoutTools: 0 },
      loading: false,
      error: undefined,
    });

    vi.mocked(useToolSets).mockReturnValue({
      toolSets: [mockToolSet],
      filteredToolSets: [mockToolSet],
      stats: { total: 1, filtered: 1, active: 1, inactive: 0 },
      loading: false,
      error: undefined,
      filters: {
        search: '',
        setSearch: vi.fn(),
        statuses: [],
        setStatuses: vi.fn(),
        reset: vi.fn(),
      },
    });
  });

  describe('Step 3: Connect Tool Set to Agent', () => {
    it('renders step title and description', () => {
      render(<OnboardingCard step={mockStep} />);

      expect(screen.getByText('Connect your Agent')).toBeInTheDocument();
      expect(screen.getByText(/Connect your tool set to an agent to start using your tools in AI workflows/)).toBeInTheDocument();
    });

    it('shows Connect button when agent with tools exists and step is pending', () => {
      render(<OnboardingCard step={mockStep} isCurrentStep={true} />);

      const button = screen.getByRole('button', { name: /Connect/i });
      expect(button).toBeInTheDocument();
    });

    it('opens Connect Agent dialog when Connect button is clicked', () => {
      render(<OnboardingCard step={mockStep} isCurrentStep={true} />);

      const button = screen.getByRole('button', { name: /Connect/i });
      fireEvent.click(button);

      expect(mockSetSelectedAgentId).toHaveBeenCalledWith('Test Agent');
      expect(mockSetConnectAgentDialogOpen).toHaveBeenCalledWith(true);
    });

    it('shows message when no tool set with tools exists', () => {
      vi.mocked(useToolSets).mockReturnValue({
        toolSets: [],
        filteredToolSets: [],
        stats: { total: 0, filtered: 0, active: 0, inactive: 0 },
        loading: false,
        error: undefined,
        filters: {
          search: '',
          setSearch: vi.fn(),
          statuses: [],
          setStatuses: vi.fn(),
          reset: vi.fn(),
        },
      });

      render(<OnboardingCard step={mockStep} />);

      expect(screen.getByText(/Create a tool set first to connect to an agent/)).toBeInTheDocument();
    });

    it('shows completed status when step is completed', () => {
      const completedStep = {
        ...mockStep,
        status: OnboardingStepStatus.Completed,
      };

      render(<OnboardingCard step={completedStep} />);

      expect(screen.getByText('Completed')).toBeInTheDocument();
      expect(screen.getByText(/Test Agent connected/)).toBeInTheDocument();
    });

    it('shows truncated runtime name when too long', () => {
      const longNameRuntime = {
        ...mockRuntime,
        name: 'This is a very long runtime name that should be truncated',
      };

      vi.mocked(runtimeStore.useRuntimeData).mockReturnValue({
        runtimes: [longNameRuntime],
        loading: false,
        error: null,
        stats: { total: 1, active: 1, inactive: 0 },
      });

      const completedStep = {
        ...mockStep,
        status: OnboardingStepStatus.Completed,
      };

      render(<OnboardingCard step={completedStep} />);

      const nameElement = screen.getByText(/This is a very long runtime name that should be truncated connected/);
      expect(nameElement).toBeInTheDocument();
      expect(nameElement.className).toContain('truncate');
    });

    it('applies correct styling for current step', () => {
      render(<OnboardingCard step={mockStep} isCurrentStep={true} />);

      const button = screen.getByRole('button', { name: /Connect/i });
      // Check that button has default variant (not outline)
      expect(button.className).not.toContain('variant-outline');
    });

    it('applies correct styling for non-current step', () => {
      render(<OnboardingCard step={mockStep} isCurrentStep={false} />);

      const button = screen.getByRole('button', { name: /Connect/i });
      // Check that button has outline variant
      expect(button.className).toContain('outline');
    });

    it('displays Link icon in Connect button', () => {
      render(<OnboardingCard step={mockStep} isCurrentStep={true} />);

      const button = screen.getByRole('button', { name: /Connect/i });
      expect(button).toBeInTheDocument();

      // Check that the Link icon is present (it's rendered as an svg)
      const svg = button.querySelector('svg');
      expect(svg).toBeInTheDocument();
    });
  });

  describe('Step 1: Install MCP Server', () => {
    const step1: OnboardingStep = {
      ...mockStep,
      stepId: 'install-mcp-server',
      priority: 1,
    };

    it('renders Browse MCP Servers button', () => {
      render(<OnboardingCard step={step1} />);

      expect(screen.getByRole('button', { name: /Browse MCP Servers/i })).toBeInTheDocument();
    });

    it('opens Add Source Workflow when button clicked', () => {
      render(<OnboardingCard step={step1} />);

      const button = screen.getByRole('button', { name: /Browse MCP Servers/i });
      fireEvent.click(button);

      expect(mockSetAddSourceWorkflowOpen).toHaveBeenCalledWith(true);
    });

    it('shows completed server when step is completed', () => {
      const completedStep = {
        ...step1,
        status: OnboardingStepStatus.Completed,
      };

      const mockServer: McpServer = {
        __typename: 'MCPServer',
        id: 'server-1',
        name: 'Test Server',
        description: 'Test server description',
        repositoryUrl: 'https://test.com',
        transport: McpTransportType.Stdio,
        runOn: McpServerRunOn.Agent,
        config: '{}',
        tools: null,
        runtime: null,
        registryServer: {
          __typename: 'MCPRegistryServer',
          id: 'registry-1',
          name: 'Test Registry Server',
          description: 'Test registry',
          repositoryUrl: 'https://test.com',
          title: 'Test Registry Server',
          version: '1.0.0',
          packages: null,
          remotes: null,
          _meta: null,
          configurations: null,
          createdAt: new Date(),
          lastSeenAt: new Date(),
          workspace: mockRuntime.workspace,
        },
        workspace: mockRuntime.workspace,
      };

      vi.mocked(useMCPServers).mockReturnValue({
        servers: [mockServer],
        stats: { total: 1, withTools: 0, withoutTools: 1 },
        loading: false,
        error: undefined,
      });

      render(<OnboardingCard step={completedStep} />);

      expect(screen.getByText('Completed')).toBeInTheDocument();
      expect(screen.getByText('Test Server')).toBeInTheDocument();
    });
  });

  describe('Step 2: Create Tool Set', () => {
    const step2: OnboardingStep = {
      ...mockStep,
      stepId: 'create-tool-set',
      priority: 2,
    };

    it('renders Create Tool Set button', () => {
      render(<OnboardingCard step={step2} />);

      expect(screen.getByRole('button', { name: /Create Tool Set/i })).toBeInTheDocument();
    });

    it('opens Create Tool Set dialog when button clicked', () => {
      render(<OnboardingCard step={step2} />);

      const button = screen.getByRole('button', { name: /Create Tool Set/i });
      fireEvent.click(button);

      expect(mockOpenCreateToolSetDialog).toHaveBeenCalled();
    });

    it('shows completed tool set with tool count when step is completed', () => {
      const completedStep = {
        ...step2,
        status: OnboardingStepStatus.Completed,
      };

      render(<OnboardingCard step={completedStep} />);

      expect(screen.getByText('Completed')).toBeInTheDocument();
      expect(screen.getByText(/Test Agent \(1 tool\)/)).toBeInTheDocument();
    });

    it('shows plural "tools" when tool set has multiple tools', () => {
      const multiToolToolSet = {
        ...mockToolSet,
        mcpTools: [
          {
            __typename: 'MCPTool' as const,
            id: 'tool-1',
            name: 'test_tool_1',
            description: '',
            inputSchema: '',
            annotations: '{}',
            createdAt: new Date(),
            lastSeenAt: new Date(),
            runtimes: null,
            toolSets: null,
            status: ActiveStatus.Active,
            mcpServer: createMockMcpServerRef('server-1', 'test-server'),
            workspace: null as never,
            toolSets: [],
          },
          {
            __typename: 'MCPTool' as const,
            id: 'tool-2',
            name: 'test_tool_2',
            description: '',
            inputSchema: '',
            annotations: '{}',
            createdAt: new Date(),
            lastSeenAt: new Date(),
            runtimes: null,
            toolSets: null,
            status: ActiveStatus.Active,
            mcpServer: createMockMcpServerRef('server-1', 'test-server'),
            workspace: null as never,
            toolSets: [],
          },
        ],
      };

      vi.mocked(useToolSets).mockReturnValue({
        toolSets: [multiToolToolSet],
        filteredToolSets: [multiToolToolSet],
        stats: { total: 1, filtered: 1, active: 1, inactive: 0 },
        loading: false,
        error: undefined,
        filters: {
          search: '',
          setSearch: vi.fn(),
          statuses: [],
          setStatuses: vi.fn(),
          reset: vi.fn(),
        },
      });

      const completedStep = {
        ...step2,
        status: OnboardingStepStatus.Completed,
      };

      render(<OnboardingCard step={completedStep} />);

      expect(screen.getByText(/Test Agent \(2 tools\)/)).toBeInTheDocument();
    });
  });

  describe('General card behavior', () => {
    it('displays step priority badge', () => {
      render(<OnboardingCard step={mockStep} />);

      expect(screen.getByText('3')).toBeInTheDocument();
    });

    it('applies completed styling when step is completed', () => {
      const completedStep = {
        ...mockStep,
        status: OnboardingStepStatus.Completed,
      };

      const { container } = render(<OnboardingCard step={completedStep} />);

      // Check for green border/background classes
      const card = container.firstChild as HTMLElement;
      expect(card.className).toContain('border-green');
      expect(card.className).toContain('bg-green');
    });

    it('does not show Completed badge when step is pending', () => {
      render(<OnboardingCard step={mockStep} />);

      expect(screen.queryByText('Completed')).not.toBeInTheDocument();
    });
  });
});<|MERGE_RESOLUTION|>--- conflicted
+++ resolved
@@ -78,7 +78,6 @@
       onboardingSteps: [],
       runtimes: [],
       toolSets: [],
-<<<<<<< HEAD
     },
   };
 
@@ -118,8 +117,6 @@
       onboardingSteps: [],
       runtimes: [],
       toolSets: [],
-=======
->>>>>>> 8b769c8e
     },
   };
 
