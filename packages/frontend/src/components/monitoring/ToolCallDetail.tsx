/**
 * ToolCallDetail Component
 *
 * Displays detailed information about a selected tool call
 */

import { AlertCircle, CheckCircle, Clock } from 'lucide-react';
import { Link, useParams } from 'react-router-dom';
import { ToolCallStatus, GetToolCallsQuery } from '@/graphql/generated/graphql';
import { cn } from '@/lib/utils';
import { estimateTokens, formatTokenCountExact } from '@/utils/tokenEstimation';

<<<<<<< HEAD
interface ToolCall {
  id: string;
  status: ToolCallStatus;
  calledAt: Date;
  completedAt: Date | null;
  toolInput: string;
  toolOutput: string | null;
  error: string | null;
  mcpTool: {
    id: string;
    name: string;
    description?: string;
    mcpServer: {
      id: string;
      name: string;
    };
  };
  isTest: boolean;
  calledBy?: {
    id: string;
    name: string;
  } | null;
  executedByAgent?: boolean | null;
  executedBy?: {
    id: string;
    name: string;
    hostname: string | null;
  } | null;
}
=======
// Derive ToolCall type from the actual GraphQL query result
type ToolCall = GetToolCallsQuery['toolCalls']['toolCalls'][number];
>>>>>>> c0251065

interface ToolCallDetailProps {
  toolCall: ToolCall;
}

export function ToolCallDetail({ toolCall }: ToolCallDetailProps) {
  const { workspaceId } = useParams<{ workspaceId: string }>();
  // Format date helper
  const formatDate = (date: Date) => {
    return new Date(date).toLocaleString();
  };

  // Calculate duration helper
  const calculateDuration = (calledAt: Date, completedAt: Date | null) => {
    if (!completedAt) return null;
    return Math.round(new Date(completedAt).getTime() - new Date(calledAt).getTime());
  };

  // Status icon helper
  const getStatusIcon = (status: ToolCallStatus) => {
    switch (status) {
      case ToolCallStatus.Completed:
        return <CheckCircle className="h-4 w-4 text-green-600 dark:text-green-400" />;
      case ToolCallStatus.Failed:
        return <AlertCircle className="h-4 w-4 text-red-600 dark:text-red-400" />;
      case ToolCallStatus.Pending:
        return <Clock className="h-4 w-4 text-yellow-600 dark:text-yellow-400" />;
    }
  };

  return (
    <div className="p-6 space-y-6">
      {/* Status Badge */}
      <div className="flex items-center gap-3">
        {getStatusIcon(toolCall.status)}
        <span
          className={cn(
            'px-3 py-1 rounded-full text-sm font-medium',
            toolCall.status === ToolCallStatus.Completed &&
              'bg-green-100 dark:bg-green-900/30 text-green-800 dark:text-green-300',
            toolCall.status === ToolCallStatus.Failed &&
              'bg-red-100 dark:bg-red-900/30 text-red-800 dark:text-red-300',
            toolCall.status === ToolCallStatus.Pending &&
              'bg-yellow-100 dark:bg-yellow-900/30 text-yellow-800 dark:text-yellow-300'
          )}
        >
          {toolCall.status}
        </span>
      </div>

      {/* Tool Info */}
      <div>
        <h3 className="text-lg font-semibold text-gray-900 dark:text-white mb-2">
          <Link
            to={`/w/${workspaceId}/tools?id=${toolCall.mcpTool.id}`}
            className="hover:text-cyan-600 dark:hover:text-cyan-400 hover:underline"
          >
            {toolCall.mcpTool.name}
          </Link>
        </h3>
        <p className="text-xs text-gray-500 dark:text-gray-500">
          Server:{' '}
          <Link
            to={`/w/${workspaceId}/sources?id=${toolCall.mcpTool.mcpServer.id}`}
            className="hover:text-cyan-600 dark:hover:text-cyan-400 hover:underline"
          >
            {toolCall.mcpTool.mcpServer.name}
          </Link>
        </p>
      </div>

      {/* Runtime Info */}
      <div className="grid grid-cols-2 gap-4">
        <div>
          <p className="text-xs text-gray-500 dark:text-gray-400 mb-1">Called By</p>
          <p className="text-sm font-medium text-gray-900 dark:text-white">
            {toolCall.isTest ? 'Test' : ''} {toolCall.calledBy?.name}
          </p>
        </div>
        {(toolCall.executedByAgent || toolCall.executedBy) && (
          <div>
            <p className="text-xs text-gray-500 dark:text-gray-400 mb-1">Executed By</p>
            {toolCall.executedByAgent ? (
              <p className="text-sm font-medium text-gray-900 dark:text-white">Agent's runtime</p>
            ) : (
              <>
                <p className="text-sm font-medium text-gray-900 dark:text-white">
                  {toolCall.executedBy!.name}
                </p>
                {toolCall.executedBy!.hostname && (
                  <p className="text-xs text-gray-500 dark:text-gray-400">{toolCall.executedBy!.hostname}</p>
                )}
              </>
            )}
          </div>
        )}
      </div>

      {/* Timing Info */}
      <div className="grid grid-cols-2 gap-4">
        <div>
          <p className="text-xs text-gray-500 dark:text-gray-400 mb-1">Called At</p>
          <p className="text-sm text-gray-900 dark:text-white">{formatDate(toolCall.calledAt)}</p>
        </div>
        {toolCall.completedAt && (
          <div>
            <p className="text-xs text-gray-500 dark:text-gray-400 mb-1">Duration</p>
            <p className="text-sm font-medium text-blue-600 dark:text-blue-400">
              {calculateDuration(toolCall.calledAt, toolCall.completedAt)}ms
            </p>
          </div>
        )}
      </div>

      {/* Token Usage */}
      <div className="grid grid-cols-3 gap-4">
        <div>
          <p className="text-xs text-gray-500 dark:text-gray-400 mb-1">Input Tokens</p>
          <p className="text-sm font-medium text-gray-900 dark:text-white">
            {formatTokenCountExact(estimateTokens(toolCall.toolInput))}
          </p>
        </div>
        <div>
          <p className="text-xs text-gray-500 dark:text-gray-400 mb-1">Output Tokens</p>
          <p className="text-sm font-medium text-gray-900 dark:text-white">
            {formatTokenCountExact(estimateTokens(toolCall.toolOutput))}
          </p>
        </div>
        <div>
          <p className="text-xs text-gray-500 dark:text-gray-400 mb-1">Total Tokens</p>
          <p className="text-sm font-medium text-gray-900 dark:text-white">
            {formatTokenCountExact(estimateTokens(toolCall.toolInput) + estimateTokens(toolCall.toolOutput))}
          </p>
        </div>
      </div>

      {/* Input */}
      <div>
        <p className="text-sm font-medium text-gray-900 dark:text-white mb-2">Input</p>
        <pre className="text-xs bg-gray-50 dark:bg-gray-900 p-3 rounded border border-gray-200 dark:border-gray-700 overflow-x-auto max-h-40">
          <code>{(() => {
            try {
              return JSON.stringify(JSON.parse(toolCall.toolInput), null, 2);
            } catch {
              return toolCall.toolInput;
            }
          })()}</code>
        </pre>
      </div>

      {/* Output or Error */}
      {toolCall.status === ToolCallStatus.Failed && toolCall.error ? (
        <div>
          <p className="text-sm font-medium text-red-800 dark:text-red-300 mb-2">Error</p>
          <pre className="text-xs bg-red-50 dark:bg-red-900/20 text-red-700 dark:text-red-300 p-3 rounded border border-red-200 dark:border-red-800 overflow-x-auto max-h-40">
            <code>{toolCall.error}</code>
          </pre>
        </div>
      ) : toolCall.toolOutput ? (
        <div>
          <p className="text-sm font-medium text-gray-900 dark:text-white mb-2">Output</p>
          <pre className="text-xs bg-green-50 dark:bg-green-900/20 p-3 rounded border border-green-200 dark:border-green-800 overflow-x-auto max-h-40">
            <code>{toolCall.toolOutput}</code>
          </pre>
        </div>
      ) : null}
    </div>
  );
}<|MERGE_RESOLUTION|>--- conflicted
+++ resolved
@@ -10,40 +10,8 @@
 import { cn } from '@/lib/utils';
 import { estimateTokens, formatTokenCountExact } from '@/utils/tokenEstimation';
 
-<<<<<<< HEAD
-interface ToolCall {
-  id: string;
-  status: ToolCallStatus;
-  calledAt: Date;
-  completedAt: Date | null;
-  toolInput: string;
-  toolOutput: string | null;
-  error: string | null;
-  mcpTool: {
-    id: string;
-    name: string;
-    description?: string;
-    mcpServer: {
-      id: string;
-      name: string;
-    };
-  };
-  isTest: boolean;
-  calledBy?: {
-    id: string;
-    name: string;
-  } | null;
-  executedByAgent?: boolean | null;
-  executedBy?: {
-    id: string;
-    name: string;
-    hostname: string | null;
-  } | null;
-}
-=======
 // Derive ToolCall type from the actual GraphQL query result
 type ToolCall = GetToolCallsQuery['toolCalls']['toolCalls'][number];
->>>>>>> c0251065
 
 interface ToolCallDetailProps {
   toolCall: ToolCall;
