/**
 * Test Mock Factories
 *
 * WHY: Reduce boilerplate in test files by providing reusable factory functions
 * for creating mock GraphQL objects with sensible defaults and easy overrides.
 */

import type {
  McpServer,
  McpTool,
  Runtime,
  ToolCall,
  Skill,
  Workspace,
  McpRegistryServer,
} from '@/graphql/generated/graphql';
import {
  McpTransportType,
  McpServerRunOn,
  ToolCallStatus,
  ActiveStatus,
  RuntimeType,
} from '@/graphql/generated/graphql';

/**
 * Creates a mock Workspace object with sensible defaults.
 * All nullable relation fields default to null.
 */
export const createMockWorkspace = (overrides: Partial<Workspace> = {}): Workspace => ({
  __typename: 'Workspace',
  id: 'workspace-1',
  name: 'Test Workspace',
  createdAt: new Date(),
  mcpServers: null,
  mcpTools: null,
  onboardingSteps: null,
  registryServers: null,
  runtimes: null,
<<<<<<< HEAD
  skills: null,
=======
  toolSets: null,
  aiProviders: null,
  defaultAIModel: null,
>>>>>>> fe2fd765
  ...overrides,
});

/**
 * Creates a mock MCPRegistryServer object with sensible defaults.
 * Includes a nested workspace by default.
 */
export const createMockRegistryServer = (
  overrides: Partial<McpRegistryServer> = {}
): McpRegistryServer => ({
  __typename: 'MCPRegistryServer',
  id: 'reg-1',
  _meta: null,
  configurations: null,
  name: 'Registry Server',
  title: 'Registry Server Title',
  repositoryUrl: '',
  description: '',
  packages: null,
  remotes: null,
  version: '1.0.0',
  createdAt: new Date(),
  lastSeenAt: new Date(),
  workspace: createMockWorkspace(),
  ...overrides,
});

/**
 * Creates a full mock McpServer object with all nested objects.
 * Use this for tests that need complete server objects with registryServer and workspace.
 */
export const createMockMcpServer = (overrides: Partial<McpServer> = {}): McpServer => ({
  __typename: 'MCPServer',
  id: 'server-1',
  name: 'Test Server',
  description: 'A test server',
  transport: McpTransportType.Stream,
  runOn: McpServerRunOn.Edge,
  config: '{}',
  repositoryUrl: '',
  registryServer: createMockRegistryServer(),
  runtime: null,
  tools: null,
  workspace: createMockWorkspace(),
  ...overrides,
});

/**
 * Creates a lightweight mock McpServer for use as nested references.
 * Does not include registryServer or workspace to avoid circular references.
 * Use this when you need an McpServer reference inside other objects (e.g., MCPTool.mcpServer).
 */
export const createMockMcpServerRef = (overrides: Partial<McpServer> = {}): McpServer => ({
  __typename: 'MCPServer',
  id: 'server-1',
  name: 'Test Server',
  description: '',
  transport: McpTransportType.Stdio,
  runOn: null,
  config: '{}',
  repositoryUrl: '',
  registryServer: null as never,
  workspace: null as never,
  runtime: null,
  tools: null,
  ...overrides,
});

/**
 * Creates a lightweight mock McpTool for use in ToolCall references.
 * Includes a nested mcpServer ref.
 */
export const createMockMcpToolRef = (overrides: Partial<McpTool> = {}): McpTool => ({
  __typename: 'MCPTool',
  id: 'tool-1',
  name: 'test-tool',
  description: 'Test tool description',
  inputSchema: '{}',
  annotations: '{}',
  status: ActiveStatus.Active,
  createdAt: new Date(),
  lastSeenAt: new Date(),
  mcpServer: createMockMcpServerRef(),
  skills: null,
  workspace: null as never,
  ...overrides,
});

/**
 * Creates a lightweight mock Skill for use as calledBy references in ToolCall.
 */
export const createMockSkillRef = (overrides: Partial<Skill> = {}): Skill => ({
  __typename: 'Skill',
  id: 'skill-1',
  name: 'Test Agent',
  description: null,
  createdAt: new Date(),
  updatedAt: null,
  mcpTools: null,
  toolCalls: null,
  workspace: null as never,
  ...overrides,
});

/**
 * Creates a lightweight mock Runtime for use as executedBy references in ToolCall.
 */
export const createMockRuntimeRef = (overrides: Partial<Runtime> = {}): Runtime => ({
  __typename: 'Runtime',
  id: 'runtime-1',
  name: 'Test Runtime',
  hostname: 'test-host',
  status: ActiveStatus.Active,
  type: RuntimeType.Edge,
  description: null,
  hostIP: null,
  mcpClientName: null,
  roots: null,
  lastSeenAt: null,
  createdAt: new Date(),
  mcpServers: null,
  toolResponses: null,
  workspace: null as never,
  system: null as never,
  ...overrides,
});

/**
 * Creates a mock ToolCall object with sensible defaults.
 * Includes nested mcpTool reference. calledBy and executedBy default to null.
 */
export const createMockToolCall = (overrides: Partial<ToolCall> = {}): ToolCall => ({
  __typename: 'ToolCall',
  id: 'tc-1',
  status: ToolCallStatus.Completed,
  isTest: false,
  calledAt: new Date('2025-01-15T10:30:00Z'),
  completedAt: new Date('2025-01-15T10:30:05Z'),
  toolInput: '{"query":"test"}',
  toolOutput: 'result',
  executedByAgent: false,
  error: null,
  mcpTool: createMockMcpToolRef(),
  calledBy: null,
  executedBy: null,
  ...overrides,
});<|MERGE_RESOLUTION|>--- conflicted
+++ resolved
@@ -36,13 +36,9 @@
   onboardingSteps: null,
   registryServers: null,
   runtimes: null,
-<<<<<<< HEAD
-  skills: null,
-=======
-  toolSets: null,
   aiProviders: null,
   defaultAIModel: null,
->>>>>>> fe2fd765
+  skills: null,
   ...overrides,
 });
 
